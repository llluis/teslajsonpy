#  SPDX-License-Identifier: Apache-2.0
"""
Python Package for controlling Tesla API.

For more details about this api, please refer to the documentation at
https://github.com/zabuldon/teslajsonpy
"""
from teslajsonpy.battery_sensor import Battery, Range
<<<<<<< HEAD
from teslajsonpy.binary_sensor import ChargerConnectionSensor, ParkingSensor, OnlineSensor
=======
from teslajsonpy.binary_sensor import (
    ChargerConnectionSensor,
    OnlineSensor,
    ParkingSensor,
)
>>>>>>> 222a5802
from teslajsonpy.charger import ChargerSwitch, ChargingSensor, RangeSwitch
from teslajsonpy.climate import Climate, TempSensor
from teslajsonpy.controller import Controller
from teslajsonpy.exceptions import TeslaException
from teslajsonpy.gps import GPS, Odometer
from teslajsonpy.lock import Lock

from .__version__ import __version__

__all__ = [
    "Battery",
    "Range",
    "ChargerConnectionSensor",
    "ChargingSensor",
    "OnlineSensor",
    "ParkingSensor",
    "OnlineSensor",
    "ChargerSwitch",
    "RangeSwitch",
    "Climate",
    "TempSensor",
    "Controller",
    "TeslaException",
    "GPS",
    "Odometer",
    "Lock",
    "__version__",
]<|MERGE_RESOLUTION|>--- conflicted
+++ resolved
@@ -6,15 +6,11 @@
 https://github.com/zabuldon/teslajsonpy
 """
 from teslajsonpy.battery_sensor import Battery, Range
-<<<<<<< HEAD
-from teslajsonpy.binary_sensor import ChargerConnectionSensor, ParkingSensor, OnlineSensor
-=======
 from teslajsonpy.binary_sensor import (
     ChargerConnectionSensor,
     OnlineSensor,
     ParkingSensor,
 )
->>>>>>> 222a5802
 from teslajsonpy.charger import ChargerSwitch, ChargingSensor, RangeSwitch
 from teslajsonpy.climate import Climate, TempSensor
 from teslajsonpy.controller import Controller
@@ -31,7 +27,6 @@
     "ChargingSensor",
     "OnlineSensor",
     "ParkingSensor",
-    "OnlineSensor",
     "ChargerSwitch",
     "RangeSwitch",
     "Climate",
